//
// Copyright (c) 2010-2018 Antmicro
// Copyright (c) 2011-2015 Realtime Embedded
//
// This file is licensed under the MIT License.
// Full license text is available in 'licenses/MIT.txt'.
//
using System;
using System.Linq;
using System.Collections.Generic;
using Antmicro.Renode.Core;
using Antmicro.Renode.Core.Structure;
using Antmicro.Renode.Exceptions;
using Antmicro.Renode.Logging;
using Antmicro.Renode.Peripherals.Bus.Wrappers;
using Antmicro.Renode.Peripherals.CPU;
using Antmicro.Renode.Utilities;
using System.Threading;
using System.Collections.ObjectModel;
using System.Text;
using Machine = Antmicro.Renode.Core.Machine;
using Antmicro.Migrant;
using ELFSharp.ELF;
using ELFSharp.ELF.Segments;
using ELFSharp.UImage;
using System.IO;
using Antmicro.Renode.Core.Extensions;
using System.Reflection;
using Antmicro.Renode.UserInterface;
using Antmicro.Renode.Peripherals.Memory;

namespace Antmicro.Renode.Peripherals.Bus
{
    /// <summary>
    ///     The <c>SystemBus</c> is the main system class, where all data passes through.
    /// </summary>
    /// <remarks>
    ///     <para>
    ///         A sample remark,
    ///     </para>
    ///     <para>
    ///         and the second paragraph.
    ///     </para>
    /// </remarks>
    [Icon("sysbus")]
    [ControllerMask(typeof(IPeripheral))]
    public sealed partial class SystemBus : IPeripheralContainer<IBusPeripheral, BusRangeRegistration>, IPeripheralRegister<IKnownSize, BusPointRegistration>,
        IPeripheralRegister<ICPU, CPURegistrationPoint>, IDisposable, IPeripheral, IPeripheralRegister<IBusPeripheral, BusMultiRegistration>
    {
        internal SystemBus(Machine machine)
        {
            this.machine = machine;
            cpuSync = new object();
            binaryFingerprints = new List<BinaryFingerprint>();
            cpuById = new Dictionary<int, ICPU>();
            idByCpu = new Dictionary<ICPU, int>();
            hooksOnRead = new Dictionary<ulong, List<BusHookHandler>>();
            hooksOnWrite = new Dictionary<ulong, List<BusHookHandler>>();
            InitStructures();
            this.Log(LogLevel.Info, "System bus created.");
        }

        public void Register(IBusPeripheral peripheral, BusRangeRegistration registrationPoint)
        {
            var methods = PeripheralAccessMethods.CreateWithLock();
            FillAccessMethodsWithDefaultMethods(peripheral, ref methods);
            RegisterInner(peripheral, methods, registrationPoint);
        }

        public void Unregister(IBusPeripheral peripheral)
        {
            using(Machine.ObtainPausedState())
            {
                machine.UnregisterAsAChildOf(this, peripheral);
                UnregisterInner(peripheral);
            }
        }

        public void Unregister(IBusRegistered<IBusPeripheral> busRegisteredPeripheral)
        {
            using(Machine.ObtainPausedState())
            {
                machine.UnregisterAsAChildOf(this, busRegisteredPeripheral.RegistrationPoint);
                UnregisterInner(busRegisteredPeripheral);
            }
        }

        public void Register(IBusPeripheral peripheral, BusMultiRegistration registrationPoint)
        {
            if(peripheral is IMapped)
            {
                throw new ConstructionException(string.Format("It is not allowed to register `{0}` peripheral using `{1}`", typeof(IMapped).Name, typeof(BusMultiRegistration).Name));
            }

            var methods = PeripheralAccessMethods.CreateWithLock();
            FillAccessMethodsWithTaggedMethods(peripheral, registrationPoint.ConnectionRegionName, ref methods);
            RegisterInner(peripheral, methods, registrationPoint);
        }

        void IPeripheralRegister<IBusPeripheral, BusMultiRegistration>.Unregister(IBusPeripheral peripheral)
        {
            Unregister(peripheral);
        }

        public void Register(IKnownSize peripheral, BusPointRegistration registrationPoint)
        {
            Register(peripheral, new BusRangeRegistration(new Range(registrationPoint.StartingPoint, checked((ulong)peripheral.Size)), registrationPoint.Offset));
        }

        public void Unregister(IKnownSize peripheral)
        {
            Unregister((IBusPeripheral)peripheral);
        }

        public void Register(ICPU cpu, CPURegistrationPoint registrationPoint)
        {
            lock(cpuSync)
            {
                if(mappingsRemoved)
                {
                    throw new RegistrationException("Currently cannot register CPU after some memory mappings have been dynamically removed.");
                }
                if(!registrationPoint.Slot.HasValue)
                {
                    var i = 0;
                    while(cpuById.ContainsKey(i))
                    {
                        i++;
                    }
                    registrationPoint = new CPURegistrationPoint(i);
                }
                machine.RegisterAsAChildOf(this, cpu, registrationPoint);
                cpuById.Add(registrationPoint.Slot.Value, cpu);
                idByCpu.Add(cpu, registrationPoint.Slot.Value);
                foreach(var mapping in mappingsForPeripheral.SelectMany(x => x.Value))
                {
                    cpu.MapMemory(mapping);
                }
            }
        }

        public void Unregister(ICPU cpu)
        {
            using(machine.ObtainPausedState())
            {
                machine.UnregisterAsAChildOf(this, cpu);
                lock(cpuSync)
                {
                    var id = idByCpu[cpu];
                    idByCpu.Remove(cpu);
                    cpuById.Remove(id);
                }
            }
        }

        public void LogPeripheralAccess(IBusPeripheral busPeripheral, bool enable = true)
        {
            peripherals.VisitAccessMethods(busPeripheral, pam =>
            {
                // first check whether logging is already enabled, method should be idempotent
                var loggingAlreadEnabled = pam.WriteByte.Target is HookWrapper;
                this.Log(LogLevel.Info, "Logging already enabled: {0}.", loggingAlreadEnabled);
                if(enable == loggingAlreadEnabled)
                {
                    return pam;
                }
                if(enable)
                {
                    pam.WriteByte = new BusAccess.ByteWriteMethod(new WriteLoggingWrapper<byte>(busPeripheral, new Action<long, byte>(pam.WriteByte)).Write);
                    pam.WriteWord = new BusAccess.WordWriteMethod(new WriteLoggingWrapper<ushort>(busPeripheral, new Action<long, ushort>(pam.WriteWord)).Write);
                    pam.WriteDoubleWord = new BusAccess.DoubleWordWriteMethod(new WriteLoggingWrapper<uint>(busPeripheral, new Action<long, uint>(pam.WriteDoubleWord)).Write);
                    pam.ReadByte = new BusAccess.ByteReadMethod(new ReadLoggingWrapper<byte>(busPeripheral, new Func<long, byte>(pam.ReadByte)).Read);
                    pam.ReadWord = new BusAccess.WordReadMethod(new ReadLoggingWrapper<ushort>(busPeripheral, new Func<long, ushort>(pam.ReadWord)).Read);
                    pam.ReadDoubleWord = new BusAccess.DoubleWordReadMethod(new ReadLoggingWrapper<uint>(busPeripheral, new Func<long, uint>(pam.ReadDoubleWord)).Read);
                    return pam;
                }
                else
                {
                    pam.WriteByte = new BusAccess.ByteWriteMethod(((WriteLoggingWrapper<byte>)pam.WriteByte.Target).OriginalMethod);
                    pam.WriteWord = new BusAccess.WordWriteMethod(((WriteLoggingWrapper<ushort>)pam.WriteWord.Target).OriginalMethod);
                    pam.WriteDoubleWord = new BusAccess.DoubleWordWriteMethod(((WriteLoggingWrapper<uint>)pam.WriteDoubleWord.Target).OriginalMethod);
                    pam.ReadByte = new BusAccess.ByteReadMethod(((ReadLoggingWrapper<byte>)pam.ReadByte.Target).OriginalMethod);
                    pam.ReadWord = new BusAccess.WordReadMethod(((ReadLoggingWrapper<ushort>)pam.ReadWord.Target).OriginalMethod);
                    pam.ReadDoubleWord = new BusAccess.DoubleWordReadMethod(((ReadLoggingWrapper<uint>)pam.ReadDoubleWord.Target).OriginalMethod);
                    return pam;
                }
            });
        }

        public IEnumerable<ICPU> GetCPUs()
        {
            lock(cpuSync)
            {
                return new ReadOnlyCollection<ICPU>(idByCpu.Keys.ToList());
            }
        }

        public int GetCPUId(ICPU cpu)
        {
            lock(cpuSync)
            {
                if(idByCpu.ContainsKey(cpu))
                {
                    return idByCpu[cpu];
                }
                throw new KeyNotFoundException("Given CPU is not registered.");
            }
        }

        public ICPU GetCurrentCPU()
        {
            ICPU cpu;
            if(!TryGetCurrentCPU(out cpu))
            {
                // TODO: inline
                throw new RecoverableException(CantFindCpuIdMessage);
            }
            return cpu;
        }

        public int GetCurrentCPUId()
        {
            int id;
            if(!TryGetCurrentCPUId(out id))
            {
                throw new RecoverableException(CantFindCpuIdMessage);
            }
            return id;
        }

        public bool TryGetCurrentCPUId(out int cpuId)
        {
            /*
             * Because getting cpu id can possibly be a heavy operation, we cache the
             * obtained ID in the thread local storage. Note that we assume here that the
             * thread with such storage won't be used for another purposes than it was
             * used originally (i.e. cpu loop).
             */
            lock(cpuSync)
            {
                if(cachedCpuId.IsValueCreated)
                {
                    cpuId = cachedCpuId.Value;
                    return true;
                }
                foreach(var entry in cpuById)
                {
                    var candidate = entry.Value;
                    if(!candidate.OnPossessedThread)
                    {
                        continue;
                    }
                    cpuId = entry.Key;
                    cachedCpuId.Value = cpuId;
                    return true;
                }
                cpuId = -1;
                return false;
            }
        }

        public bool TryGetCurrentCPU(out ICPU cpu)
        {
            lock(cpuSync)
            {
                int id;
                if(TryGetCurrentCPUId(out id))
                {
                    cpu = cpuById[id];
                    return true;
                }
                cpu = null;
                return false;
            }
        }

        /// <summary>
        /// Unregister peripheral from the specified address.
        ///
        /// NOTE: After calling this method, peripheral may still be
        /// registered in the SystemBus at another address. In order
        /// to remove peripheral completely use 'Unregister' method.
        /// </summary>
        /// <param name="address">Address on system bus where the peripheral is registered.</param>
        public void UnregisterFromAddress(ulong address)
        {
            var busRegisteredPeripheral = WhatIsAt(address);
            if(busRegisteredPeripheral == null)
            {
                throw new RecoverableException(string.Format(
                    "There is no peripheral registered at 0x{0:X}.", address));
            }
            Unregister(busRegisteredPeripheral);
        }

        public void Dispose()
        {
            cachedCpuId.Dispose();
            #if DEBUG
            peripherals.ShowStatistics();
            #endif
        }

        /// <summary>Checks what is at a given address.</summary>
        /// <param name="address">
        ///     A <see cref="ulong"/> with the address to check.
        /// </param>
        /// <returns>
        ///     A peripheral which is at the given address.
        /// </returns>
        public IBusRegistered<IBusPeripheral> WhatIsAt(ulong address)
        {
            return peripherals.Peripherals.FirstOrDefault(x => x.RegistrationPoint.Range.Contains(address));
        }

        public IPeripheral WhatPeripheralIsAt(ulong address)
        {
            var registered = WhatIsAt(address);
            if(registered != null)
            {
                return registered.Peripheral;
            }
            return null;
        }

        public IBusRegistered<MappedMemory> FindMemory(ulong address)
        {
            return peripherals.Peripherals.Where(x => x.Peripheral is MappedMemory).Convert<IBusPeripheral, MappedMemory>().FirstOrDefault(x => x.RegistrationPoint.Range.Contains(address));
        }

        public IEnumerable<IBusRegistered<IMapped>> GetMappedPeripherals()
        {
            return peripherals.Peripherals.Where(x => x.Peripheral is IMapped).Convert<IBusPeripheral, IMapped>();
        }

        public void SilenceRange(Range range)
        {
            var silencer = new Silencer();
            Register(silencer, new BusRangeRegistration(range));
        }

        public void ReadBytes(ulong address, int count, byte[] destination, int startIndex, bool onlyMemory = false)
        {
            var targets = FindTargets(address, checked((ulong)count));
            if(onlyMemory)
            {
                ThrowIfNotAllMemory(targets);
            }
            foreach(var target in targets)
            {
                var memory = target.What.Peripheral as MappedMemory;
                if(memory != null)
                {
                    checked
                    {
                        memory.ReadBytes(checked((long)(target.Offset - target.What.RegistrationPoint.Range.StartAddress + target.What.RegistrationPoint.Offset)), (int)target.SourceLength, destination, startIndex + (int)target.SourceIndex);
                    }
                }
                else
                {
                    for(var i = 0UL; i < target.SourceLength; ++i)
                    {
                        destination[checked((ulong)startIndex) + target.SourceIndex + i] = ReadByte(target.Offset + i);
                    }
                }
            }
        }

        public byte[] ReadBytes(ulong address, int count, bool onlyMemory = false)
        {
            var result = new byte[count];
            ReadBytes(address, count, result, 0, onlyMemory);
            return result;
        }

        public void WriteBytes(byte[] bytes, ulong address, bool onlyMemory = false)
        {
            WriteBytes(bytes, address, bytes.Length, onlyMemory);
        }

        public void WriteBytes(byte[] bytes, ulong address, int startingIndex, long count, bool onlyMemory = false)
        {
            var targets = FindTargets(address, checked((ulong)count));
            if(onlyMemory)
            {
                ThrowIfNotAllMemory(targets);
            }
            foreach(var target in targets)
            {
                var multibytePeripheral = target.What.Peripheral as IMultibyteWritePeripheral;
                if(multibytePeripheral != null)
                {
                    checked
                    {
                        multibytePeripheral.WriteBytes(checked((long)(target.Offset - target.What.RegistrationPoint.Range.StartAddress + target.What.RegistrationPoint.Offset)), bytes, startingIndex + (int)target.SourceIndex, (int)target.SourceLength);
                    }
                }
                else
                {
                    for(var i = 0UL; i < target.SourceLength; ++i)
                    {
                        WriteByte(target.Offset + i, bytes[target.SourceIndex + i]);
                    }
                }
            }
        }

        public void WriteBytes(byte[] bytes, ulong address, long count, bool onlyMemory = false)
        {
            WriteBytes(bytes, address, 0, count, onlyMemory);
        }

        public void ZeroRange(Range range)
        {
            var zeroBlock = new byte[1024 * 1024];
            var blocksNo = range.Size / (ulong)zeroBlock.Length;
            for(var i = 0UL; i < blocksNo; i++)
            {
                WriteBytes(zeroBlock, range.StartAddress + i * (ulong)zeroBlock.Length);
            }
            WriteBytes(zeroBlock, range.StartAddress + blocksNo * (ulong)zeroBlock.Length, (int)range.Size % zeroBlock.Length);
        }

        public void ZeroRange(long from, long size)
        {
            ZeroRange(from.By(size));
        }

        public void LoadSymbolsFrom(string fileName, bool useVirtualAddress = false)
        {
            using (var elf = GetELFFromFile(fileName))
            {
                Lookup.LoadELF(elf, useVirtualAddress);
            }
        }

        public void AddSymbol(Range address, string name, bool isThumb = false)
        {
            checked
            {
                Lookup.InsertSymbol(name, (uint)address.StartAddress, (uint)address.Size);
            }
        }

        public void LoadELF(string fileName, bool useVirtualAddress = false, bool allowLoadsOnlyToMemory = true, IControllableCPU cpu = null)
        {
            if(!Machine.IsPaused)
            {
                throw new RecoverableException("Cannot load ELF on an unpaused machine.");
            }
            this.DebugLog("Loading ELF {0}.", fileName);
            if(cpu == null)
            {
                cpu = (IControllableCPU)GetCPUs().FirstOrDefault();
            }
            using(var elf = GetELFFromFile(fileName))
            {
                var segmentsToLoad = elf.Segments.Where(x => x.Type == SegmentType.Load);
                foreach (var s in segmentsToLoad)
                {
                    var contents = s.GetContents();
                    var loadAddress = useVirtualAddress ? s.GetSegmentAddress() : s.GetSegmentPhysicalAddress();
                    this.Log(LogLevel.Info,
                        "Loading segment of {0} bytes length at 0x{1:X}.",
                        s.GetSegmentSize(),
                        loadAddress
                    );
                    this.WriteBytes(contents, loadAddress, allowLoadsOnlyToMemory);
                    UpdateLowestLoadedAddress(loadAddress);
                    this.DebugLog("Segment loaded.");
                }
                Lookup.LoadELF(elf, useVirtualAddress);
                if (cpu != null)
                {
                    cpu.InitFromElf(elf);
                }
                AddFingerprint(fileName);
            }
        }

        public void LoadUImage(string fileName, IControllableCPU cpu = null)
        {
            if(!Machine.IsPaused)
            {
                throw new RecoverableException("Cannot load ELF on an unpaused machine.");
            }
            UImage uImage;
            if(cpu == null)
            {
                cpu = (IControllableCPU)GetCPUs().FirstOrDefault();
            }
            this.DebugLog("Loading uImage {0}.", fileName);

            switch(UImageReader.TryLoad(fileName, out uImage))
            {
            case UImageResult.NotUImage:
                throw new RecoverableException(string.Format("Given file '{0}' is not a U-Boot image.", fileName));
            case UImageResult.BadChecksum:
                throw new RecoverableException(string.Format("Header checksum does not match for the U-Boot image '{0}'.", fileName));
            case UImageResult.NotSupportedImageType:
                throw new RecoverableException(string.Format("Given file '{0}' is not of a supported image type.", fileName));
            }
            byte[] toLoad;
            switch(uImage.TryGetImageData(out toLoad))
            {
            case ImageDataResult.BadChecksum:
                throw new RecoverableException("Bad image checksum, probably corrupted image.");
            case ImageDataResult.UnsupportedCompressionFormat:
                throw new RecoverableException(string.Format("Unsupported compression format '{0}'.", uImage.Compression));
            }
            WriteBytes(toLoad, uImage.LoadAddress);
            if(cpu != null)
            {
                cpu.InitFromUImage(uImage);
            }
            this.Log(LogLevel.Info, string.Format(
                "Loaded U-Boot image '{0}'\n" +
                "load address: 0x{1:X}\n" +
                "size:         {2}B = {3}B\n" +
                "timestamp:    {4}\n" +
                "entry point:  0x{5:X}\n" +
                "architecture: {6}\n" +
                "OS:           {7}",
                uImage.Name,
                uImage.LoadAddress,
                uImage.Size, Misc.NormalizeBinary(uImage.Size),
                uImage.Timestamp,
                uImage.EntryPoint,
                uImage.Architecture,
                uImage.OperatingSystem
            ));
            AddFingerprint(fileName);
            UpdateLowestLoadedAddress(uImage.LoadAddress);
        }

        public void LoadBinary(string fileName, ulong loadPoint)
        {
            const int bufferSize = 100 * 1024;
            this.DebugLog("Loading binary {0} at 0x{1:X}.", fileName, loadPoint);
            try
            {
                using(var reader = new FileStream(fileName, FileMode.Open, FileAccess.Read))
                {
                    var buffer = new byte[bufferSize];
                    var written = 0UL;
                    var read = 0;
                    while((read = reader.Read(buffer, 0, buffer.Length)) > 0)
                    {
                        WriteBytes(buffer, loadPoint + written, read);
                        written += (ulong)read;
                    }
                }
            }
            catch(IOException e)
            {
                throw new RecoverableException(string.Format("Exception while loading file {0}: {1}", fileName, e.Message));
            }
            AddFingerprint(fileName);
            UpdateLowestLoadedAddress(checked((uint)loadPoint));
            this.DebugLog("Binary loaded.");
        }

        public IEnumerable<BinaryFingerprint> GetLoadedFingerprints()
        {
            return binaryFingerprints.ToArray();
        }

        public BinaryFingerprint GetFingerprint(string fileName)
        {
            return new BinaryFingerprint(fileName);
        }

        public ulong GetSymbolAddress(string symbolName)
        {
            IReadOnlyCollection<Symbol> symbols;
            if(!Lookup.TryGetSymbolsByName(symbolName, out symbols))
            {
                throw new RecoverableException(string.Format("No symbol with name `{0}` found.", symbolName));
            }
            if(symbols.Count > 1)
            {
                throw new RecoverableException(string.Format("Ambiguous symbol name: `{0}`.", symbolName));
            }
            return symbols.First().Start.RawValue;

        }

        public string FindSymbolAt(ulong offset)
        {
            if(Lookup.TryGetSymbolByAddress(offset, out var symbol))
            {
                return symbol.ToStringRelative(offset);
            }
            return null;
        }

        public void MapMemory(IMappedSegment segment, IBusPeripheral owner, bool relative = true)
        {
            if(relative)
            {
                var wrappers = new List<MappedSegmentWrapper>();
                foreach(var registrationPoint in GetRegistrationPoints(owner))
                {
                    var wrapper = FromRegistrationPointToSegmentWrapper(segment, registrationPoint);
                    if(wrapper != null)
                    {
                        wrappers.Add(wrapper);
                    }
                }
                AddMappings(wrappers, owner);
            }
            else
            {
                AddMappings(new [] { new MappedSegmentWrapper(segment, 0, long.MaxValue) }, owner);
            }
        }

        public void UnmapMemory(ulong start, ulong size)
        {
            UnmapMemory(start.By(size));
        }

        public void UnmapMemory(Range range)
        {
            lock(cpuSync)
            {
                mappingsRemoved = true;
                foreach(var cpu in idByCpu.Keys)
                {
                    cpu.UnmapMemory(range);
                }
            }
        }

        public void SetPageAccessViaIo(ulong address)
        {
            foreach(var cpu in cpuById.Values)
            {
                cpu.SetPageAccessViaIo(address);
            }
        }

        public void ClearPageAccessViaIo(ulong address)
        {
            foreach(var cpu in cpuById.Values)
            {
                cpu.ClearPageAccessViaIo(address);
            }
        }

<<<<<<< HEAD
        public void AddWatchpointHook(long address, SysbusAccessWidth width, Access access, bool updateContext, Action<long, SysbusAccessWidth> hook)
=======
        public void AddWatchpointHook(ulong address, Width width, Access access, bool updateContext, Action<ulong, Width> hook)
>>>>>>> ebe9a75c
        {
            if(!Enum.IsDefined(typeof(Access), access))
            {
                throw new RecoverableException("Undefined access value.");
            }
            if(((((int)width) & 15) != (int)width) || width == 0)
            {
                throw new RecoverableException("Undefined width value.");
            }

            Action updateContextHandler = updateContext ?
                () =>
                {
                    foreach(var cpu in cpuById.Values)
                    {
                        cpu.UpdateContext();
                    }
                } :
                (Action)null;

            var handler = new BusHookHandler(hook, width, updateContextHandler);

            var dictionariesToUpdate = new List<Dictionary<ulong, List<BusHookHandler>>>();

            if((access & Access.Read) != 0)
            {
                dictionariesToUpdate.Add(hooksOnRead);
            }
            if((access & Access.Write) != 0)
            {
                dictionariesToUpdate.Add(hooksOnWrite);
            }
            foreach(var dictionary in dictionariesToUpdate)
            {
                if(dictionary.ContainsKey(address))
                {
                    dictionary[address].Add(handler);
                }
                else
                {
                    dictionary[address] = new List<BusHookHandler> { handler };
                }
            }
            UpdatePageAccesses();
        }

<<<<<<< HEAD
        public void RemoveWatchpointHook(long address, Action<long, SysbusAccessWidth> hook)
=======
        public void RemoveWatchpointHook(ulong address, Action<ulong, Width> hook)
>>>>>>> ebe9a75c
        {
            foreach(var hookDictionary in new [] { hooksOnRead, hooksOnWrite })
            {
                List<BusHookHandler> handlers;
                if(hookDictionary.TryGetValue(address, out handlers))
                {
                    handlers.RemoveAll(x => x.ContainsAction(hook));
                    if(handlers.Count == 0)
                    {
                        hookDictionary.Remove(address);
                    }
                }
            }

            ClearPageAccessViaIo(address);
            UpdatePageAccesses();
        }

        public void RemoveAllWatchpointHooks(ulong address)
        {
            hooksOnRead.Remove(address);
            hooksOnWrite.Remove(address);
            ClearPageAccessViaIo(address);
            UpdatePageAccesses();
        }

        public bool IsWatchpointAt(ulong address, Access access)
        {
            if(access == Access.ReadAndWrite || access == Access.Read)
            {
                if(hooksOnRead.ContainsKey(address))
                {
                    return true;
                }
                else if(access == Access.Read)
                {
                    return false;
                }
            }
            return hooksOnWrite.ContainsKey(address);
        }

        public IEnumerable<BusRangeRegistration> GetRegistrationPoints(IBusPeripheral peripheral)
        {
            return peripherals.Peripherals.Where(x => x.Peripheral == peripheral).Select(x => x.RegistrationPoint);
        }

        public void ApplySVD(string path)
        {
            var svdDevice = new SVDParser(path, this);
            svdDevices.Add(svdDevice);
        }

        public void Tag(Range range, string tag, uint defaultValue = 0, bool pausing = false)
        {
            var intersectings = tags.Where(x => x.Key.Intersects(range)).ToArray();
            if(intersectings.Length == 0)
            {
                tags.Add(range, new TagEntry { Name = tag, DefaultValue = defaultValue });
                if(pausing)
                {
                    pausingTags.Add(tag);
                }
                return;
            }
            // tag splitting
            if(intersectings.Length != 1)
            {
                throw new RecoverableException(string.Format(
                    "Currently subtag has to be completely contained in other tag. Given one intersects with tags: {0}",
                    intersectings.Select(x => x.Value.Name).Aggregate((x, y) => x + ", " + y)));
            }
            var parentRange = intersectings[0].Key;
            var parentName = intersectings[0].Value.Name;
            var parentDefaultValue = intersectings[0].Value.DefaultValue;
            var parentPausing = pausingTags.Contains(parentName);
            if(!parentRange.Contains(range))
            {
                throw new RecoverableException(string.Format(
                    "Currently subtag has to be completely contained in other tag, in this case {0}.", parentName));
            }
            RemoveTag(parentRange.StartAddress);
            var parentRangeAfterSplitSizeLeft = range.StartAddress - parentRange.StartAddress;
            if(parentRangeAfterSplitSizeLeft > 0)
            {
                Tag(new Range(parentRange.StartAddress, parentRangeAfterSplitSizeLeft), parentName, parentDefaultValue, parentPausing);
            }
            var parentRangeAfterSplitSizeRight = parentRange.EndAddress - range.EndAddress;
            if(parentRangeAfterSplitSizeRight > 0)
            {
                Tag(new Range(range.EndAddress + 1, parentRangeAfterSplitSizeRight), parentName, parentDefaultValue, parentPausing);
            }
            Tag(range, string.Format("{0}/{1}", parentName, tag), defaultValue, pausing);
        }

        public void RemoveTag(ulong address)
        {
            var tagsToRemove = tags.Where(x => x.Key.Contains(address)).ToArray();
            if(tagsToRemove.Length == 0)
            {
                throw new RecoverableException(string.Format("There is no tag at address 0x{0:X}.", address));
            }
            foreach(var tag in tagsToRemove)
            {
                tags.Remove(tag.Key);
                pausingTags.Remove(tag.Value.Name);
            }
        }

        public void Clear()
        {
            ClearAll();
        }

        public void Reset()
        {
            LowestLoadedAddress = null;
            Lookup = new SymbolLookup();
        }

        public Machine Machine
        {
            get
            {
                return machine;
            }
        }

        public int UnexpectedReads
        {
            get
            {
                return Interlocked.CompareExchange(ref unexpectedReads, 0, 0);
            }
        }

        public int UnexpectedWrites
        {
            get
            {
                return Interlocked.CompareExchange(ref unexpectedWrites, 0, 0);
            }
        }

        public ulong? LowestLoadedAddress { get; private set; }

        public IEnumerable<IRegistered<IBusPeripheral, BusRangeRegistration>> Children
        {
            get
            {
                foreach(var peripheral in peripherals.Peripherals)
                {
                    yield return peripheral;
                }
            }
        }

        public Endianess Endianess
        {
            get
            {
                return endianess;
            }
            set
            {
                if(peripheralRegistered)
                {
                    throw new RecoverableException("Currently one has to set endianess before any peripheral is registered.");
                }
                endianess = value;
            }
        }

        public SymbolLookup Lookup
        {
            get;
            private set;
        }

        public UnhandledAccessBehaviour UnhandledAccessBehaviour { get; set; }

        private void UnregisterInner(IBusPeripheral peripheral)
        {
            if(mappingsForPeripheral.ContainsKey(peripheral))
            {
                foreach(var mapping in mappingsForPeripheral[peripheral])
                {
                    UnmapMemory(new Range(mapping.StartingOffset, checked((ulong)mapping.Size)));
                }
                mappingsForPeripheral.Remove(peripheral);
            }
            peripherals.Remove(peripheral);
        }

        private void UnregisterInner(IBusRegistered<IBusPeripheral> registrationPoint)
        {
            if(mappingsForPeripheral.ContainsKey(registrationPoint.Peripheral))
            {
                var toRemove = new HashSet<MappedSegmentWrapper>();
                // it is assumed that mapped segment cannot be partially outside the registration point range
                foreach(var mapping in mappingsForPeripheral[registrationPoint.Peripheral].Where(x => registrationPoint.RegistrationPoint.Range.Contains(x.StartingOffset)))
                {
                    UnmapMemory(new Range(mapping.StartingOffset, checked((ulong)mapping.Size)));
                    toRemove.Add(mapping);
                }
                mappingsForPeripheral[registrationPoint.Peripheral].RemoveAll(x => toRemove.Contains(x));
                if(mappingsForPeripheral[registrationPoint.Peripheral].Count == 0)
                {
                    mappingsForPeripheral.Remove(registrationPoint.Peripheral);
                }
            }
            peripherals.Remove(registrationPoint.RegistrationPoint.Range.StartAddress, registrationPoint.RegistrationPoint.Range.EndAddress);
        }

        private void FillAccessMethodsWithTaggedMethods(IBusPeripheral peripheral, string tag, ref PeripheralAccessMethods methods)
        {
            methods.Peripheral = peripheral;

            var customAccessMethods = new Dictionary<Tuple<BusAccess.Method, BusAccess.Operation>, MethodInfo>();
            foreach(var method in peripheral.GetType().GetMethods())
            {
                Type signature = null;
                if(!Misc.TryGetMatchingSignature(BusAccess.Delegates, method, out signature))
                {
                    continue;
                }

                var accessGroupAttribute = (ConnectionRegionAttribute)method.GetCustomAttributes(typeof(ConnectionRegionAttribute), true).FirstOrDefault();
                if(accessGroupAttribute == null || accessGroupAttribute.Name != tag)
                {
                    continue;
                }

                var accessMethod = BusAccess.GetMethodFromSignature(signature);
                var accessOperation = BusAccess.GetOperationFromSignature(signature);

                var tuple = Tuple.Create(accessMethod, accessOperation);
                if(customAccessMethods.ContainsKey(tuple))
                {
                    throw new RegistrationException(string.Format("Only one method for operation {0} accessing {1} registers is allowed.", accessOperation, accessMethod));
                }

                customAccessMethods[tuple] = method;
                methods.SetMethod(method, peripheral, accessOperation, accessMethod);
            }

            FillAccessMethodsWithDefaultMethods(peripheral, ref methods);
        }

        private void FillAccessMethodsWithDefaultMethods(IBusPeripheral peripheral, ref PeripheralAccessMethods methods)
        {
            methods.Peripheral = peripheral;

            var bytePeripheral = peripheral as IBytePeripheral;
            var wordPeripheral = peripheral as IWordPeripheral;
            var dwordPeripheral = peripheral as IDoubleWordPeripheral;
            BytePeripheralWrapper byteWrapper = null;
            WordPeripheralWrapper wordWrapper = null;
            DoubleWordPeripheralWrapper dwordWrapper = null;

            if(methods.ReadByte != null)
            {
                byteWrapper = new BytePeripheralWrapper(methods.ReadByte, methods.WriteByte);
            }
            if(methods.ReadWord != null)
            {
                // why there are such wrappers? since device can be registered through
                // method specific registration points
                wordWrapper = new WordPeripheralWrapper(methods.ReadWord, methods.WriteWord);
            }
            if(methods.ReadDoubleWord != null)
            {
                dwordWrapper = new DoubleWordPeripheralWrapper(methods.ReadDoubleWord, methods.WriteDoubleWord);
            }

            if(bytePeripheral == null && wordPeripheral == null && dwordPeripheral == null && byteWrapper == null
               && wordWrapper == null && dwordWrapper == null)
            {
                throw new RegistrationException(string.Format("Cannot register peripheral {0}, it does not implement any of IBusPeripheral derived interfaces," +
                "nor any other methods were pointed.", peripheral));
            }

            Endianess periEndianess;
            var endianessAttributes = peripheral.GetType().GetCustomAttributes(typeof(EndianessAttribute), true);
            if(endianessAttributes.Length != 0)
            {
                periEndianess = ((EndianessAttribute)endianessAttributes[0]).Endianess;
            }
            else
            {
                periEndianess = Endianess;
            }

            var allowedTranslations = default(AllowedTranslation);
            var allowedTranslationsAttributes = peripheral.GetType().GetCustomAttributes(typeof(AllowedTranslationsAttribute), true);
            if(allowedTranslationsAttributes.Length != 0)
            {
                allowedTranslations = ((AllowedTranslationsAttribute)allowedTranslationsAttributes[0]).AllowedTranslations;
            }

            if(methods.ReadByte == null) // they are null or not always in pairs
            {
                if(bytePeripheral != null)
                {
                    methods.ReadByte = bytePeripheral.ReadByte;
                    methods.WriteByte = bytePeripheral.WriteByte;
                }
                else if(wordWrapper != null && (allowedTranslations & AllowedTranslation.ByteToWord) != 0)
                {
                    methods.ReadByte = periEndianess == Endianess.LittleEndian ? (BusAccess.ByteReadMethod)wordWrapper.ReadByteUsingWord : wordWrapper.ReadByteUsingWordBigEndian;
                    methods.WriteByte = periEndianess == Endianess.LittleEndian ? (BusAccess.ByteWriteMethod)wordWrapper.WriteByteUsingWord : wordWrapper.WriteByteUsingWordBigEndian;
                }
                else if(dwordWrapper != null && (allowedTranslations & AllowedTranslation.ByteToDoubleWord) != 0)
                {
                    methods.ReadByte = periEndianess == Endianess.LittleEndian ? (BusAccess.ByteReadMethod)dwordWrapper.ReadByteUsingDword : dwordWrapper.ReadByteUsingDwordBigEndian;
                    methods.WriteByte = periEndianess == Endianess.LittleEndian ? (BusAccess.ByteWriteMethod)dwordWrapper.WriteByteUsingDword : dwordWrapper.WriteByteUsingDwordBigEndian;
                }
                else if(wordPeripheral != null && (allowedTranslations & AllowedTranslation.ByteToWord) != 0)
                {
                    methods.ReadByte = periEndianess == Endianess.LittleEndian ? (BusAccess.ByteReadMethod)wordPeripheral.ReadByteUsingWord : wordPeripheral.ReadByteUsingWordBigEndian;
                    methods.WriteByte = periEndianess == Endianess.LittleEndian ? (BusAccess.ByteWriteMethod)wordPeripheral.WriteByteUsingWord : wordPeripheral.WriteByteUsingWordBigEndian;
                }
                else if(dwordPeripheral != null && (allowedTranslations & AllowedTranslation.ByteToDoubleWord) != 0)
                {
                    methods.ReadByte = periEndianess == Endianess.LittleEndian ? (BusAccess.ByteReadMethod)dwordPeripheral.ReadByteUsingDword : dwordPeripheral.ReadByteUsingDwordBigEndian;
                    methods.WriteByte = periEndianess == Endianess.LittleEndian ? (BusAccess.ByteWriteMethod)dwordPeripheral.WriteByteUsingDword : dwordPeripheral.WriteByteUsingDwordBigEndian;
                }
                else
                {
                    methods.ReadByte = peripheral.ReadByteNotTranslated;
                    methods.WriteByte = peripheral.WriteByteNotTranslated;
                }
            }

            if(methods.ReadWord == null)
            {
                if(wordPeripheral != null)
                {
                    methods.ReadWord = wordPeripheral.ReadWord;
                    methods.WriteWord = wordPeripheral.WriteWord;
                }
                else if(dwordWrapper != null && (allowedTranslations & AllowedTranslation.WordToDoubleWord) != 0)
                {
                    methods.ReadWord = periEndianess == Endianess.LittleEndian ? (BusAccess.WordReadMethod)dwordWrapper.ReadWordUsingDword : dwordWrapper.ReadWordUsingDwordBigEndian;
                    methods.WriteWord = periEndianess == Endianess.LittleEndian ? (BusAccess.WordWriteMethod)dwordWrapper.WriteWordUsingDword : dwordWrapper.WriteWordUsingDwordBigEndian;
                }
                else if(byteWrapper != null && (allowedTranslations & AllowedTranslation.WordToByte) != 0)
                {
                    methods.ReadWord = periEndianess == Endianess.LittleEndian ? (BusAccess.WordReadMethod)byteWrapper.ReadWordUsingByte : byteWrapper.ReadWordUsingByteBigEndian;
                    methods.WriteWord = periEndianess == Endianess.LittleEndian ? (BusAccess.WordWriteMethod)byteWrapper.WriteWordUsingByte : byteWrapper.WriteWordUsingByteBigEndian;
                }
                else if(dwordPeripheral != null && (allowedTranslations & AllowedTranslation.WordToDoubleWord) != 0)
                {
                    methods.ReadWord = periEndianess == Endianess.LittleEndian ? (BusAccess.WordReadMethod)dwordPeripheral.ReadWordUsingDword : dwordPeripheral.ReadWordUsingDwordBigEndian;
                    methods.WriteWord = periEndianess == Endianess.LittleEndian ? (BusAccess.WordWriteMethod)dwordPeripheral.WriteWordUsingDword : dwordPeripheral.WriteWordUsingDwordBigEndian;
                }
                else if(bytePeripheral != null && (allowedTranslations & AllowedTranslation.WordToByte) != 0)
                {
                    methods.ReadWord = periEndianess == Endianess.LittleEndian ? (BusAccess.WordReadMethod)bytePeripheral.ReadWordUsingByte : bytePeripheral.ReadWordUsingByteBigEndian;
                    methods.WriteWord = periEndianess == Endianess.LittleEndian ? (BusAccess.WordWriteMethod)bytePeripheral.WriteWordUsingByte : bytePeripheral.WriteWordUsingByteBigEndian;
                }
                else
                {
                    methods.ReadWord = peripheral.ReadWordNotTranslated;
                    methods.WriteWord = peripheral.WriteWordNotTranslated;
                }
            }

            if(methods.ReadDoubleWord == null)
            {
                if(dwordPeripheral != null)
                {
                    methods.ReadDoubleWord = dwordPeripheral.ReadDoubleWord;
                    methods.WriteDoubleWord = dwordPeripheral.WriteDoubleWord;
                }
                else if(wordWrapper != null && (allowedTranslations & AllowedTranslation.DoubleWordToWord) != 0)
                {
                    methods.ReadDoubleWord = periEndianess == Endianess.LittleEndian ? (BusAccess.DoubleWordReadMethod)wordWrapper.ReadDoubleWordUsingWord : wordWrapper.ReadDoubleWordUsingWordBigEndian;
                    methods.WriteDoubleWord = periEndianess == Endianess.LittleEndian ? (BusAccess.DoubleWordWriteMethod)wordWrapper.WriteDoubleWordUsingWord : wordWrapper.WriteDoubleWordUsingWordBigEndian;
                }
                else if(byteWrapper != null && (allowedTranslations & AllowedTranslation.DoubleWordToByte) != 0)
                {
                    methods.ReadDoubleWord = periEndianess == Endianess.LittleEndian ? (BusAccess.DoubleWordReadMethod)byteWrapper.ReadDoubleWordUsingByte : byteWrapper.ReadDoubleWordUsingByteBigEndian;
                    methods.WriteDoubleWord = periEndianess == Endianess.LittleEndian ? (BusAccess.DoubleWordWriteMethod)byteWrapper.WriteDoubleWordUsingByte : byteWrapper.WriteDoubleWordUsingByteBigEndian;
                }
                else if(wordPeripheral != null && (allowedTranslations & AllowedTranslation.DoubleWordToWord) != 0)
                {
                    methods.ReadDoubleWord = periEndianess == Endianess.LittleEndian ? (BusAccess.DoubleWordReadMethod)wordPeripheral.ReadDoubleWordUsingWord : wordPeripheral.ReadDoubleWordUsingWordBigEndian;
                    methods.WriteDoubleWord = periEndianess == Endianess.LittleEndian ? (BusAccess.DoubleWordWriteMethod)wordPeripheral.WriteDoubleWordUsingWord : wordPeripheral.WriteDoubleWordUsingWordBigEndian;
                }
                else if(bytePeripheral != null && (allowedTranslations & AllowedTranslation.DoubleWordToByte) != 0)
                {
                    methods.ReadDoubleWord = periEndianess == Endianess.LittleEndian ? (BusAccess.DoubleWordReadMethod)bytePeripheral.ReadDoubleWordUsingByte : bytePeripheral.ReadDoubleWordUsingByteBigEndian;
                    methods.WriteDoubleWord = periEndianess == Endianess.LittleEndian ? (BusAccess.DoubleWordWriteMethod)bytePeripheral.WriteDoubleWordUsingByte : bytePeripheral.WriteDoubleWordUsingByteBigEndian;
                }
                else
                {
                    methods.ReadDoubleWord = peripheral.ReadDoubleWordNotTranslated;
                    methods.WriteDoubleWord = peripheral.WriteDoubleWordNotTranslated;
                }
            }

            peripheralRegistered = true;
        }

        private void RegisterInner(IBusPeripheral peripheral, PeripheralAccessMethods methods, BusRangeRegistration registrationPoint)
        {
            using(machine.ObtainPausedState())
            {
                var intersecting = peripherals.Peripherals.FirstOrDefault(x => x.RegistrationPoint.Range.Intersects(registrationPoint.Range));
                if(intersecting != null)
                {
                    throw new RegistrationException(string.Format(
                        "Given address {0} for peripheral {1} conflicts with address {2} of peripheral {3}", registrationPoint.Range, peripheral, intersecting.RegistrationPoint.Range, intersecting.Peripheral), "address");
                }
                // TODO: CheckMappings
                var registeredPeripheral = new BusRegistered<IBusPeripheral>(peripheral, registrationPoint);

                // we also have to put missing methods
                var absoluteAddressAware = peripheral as IAbsoluteAddressAware;
                if(absoluteAddressAware != null)
                {
                    methods.SetAbsoluteAddress = absoluteAddressAware.SetAbsoluteAddress;
                }
                peripherals.Add(registrationPoint.Range.StartAddress, registrationPoint.Range.EndAddress + 1, registeredPeripheral, methods);
                // let's add new mappings
                var mappedPeripheral = peripheral as IMapped;
                if(mappedPeripheral != null)
                {
                    var segments = mappedPeripheral.MappedSegments;
                    var mappings = segments.Select(x => FromRegistrationPointToSegmentWrapper(x, registrationPoint)).Where(x => x != null);
                    AddMappings(mappings, peripheral);
                }
                machine.RegisterAsAChildOf(this, peripheral, registrationPoint);
            }
        }

        private IEnumerable<PeripheralLookupResult> FindTargets(ulong address, ulong count)
        {
            var result = new List<PeripheralLookupResult>();
            var written = 0UL;
            while(written < count)
            {
                var currentPosition = address + written;
                // what peripheral is at the current write position?
                var what = WhatIsAt(currentPosition);
                if(what == null)
                {
                    var holeStart = currentPosition;
                    // we can omit part of the array
                    // but how much?
                    var nextPeripheral = peripherals.Peripherals.OrderBy(x => x.RegistrationPoint.Range.StartAddress).FirstOrDefault(x => x.RegistrationPoint.Range.StartAddress > currentPosition);
                    if(nextPeripheral == null)
                    {
                        // hole reaches the end of the required range
                        written = count;
                    }
                    else
                    {
                        written += Math.Min(nextPeripheral.RegistrationPoint.Range.StartAddress - currentPosition, count - written);
                    }
                    var holeSize = address + written - currentPosition;
                    this.Log(LogLevel.Warning, "Tried to access bytes at non-existing peripheral in range {0}.", new Range(holeStart, holeSize));
                    continue;
                }
                var toWrite = Math.Min(count - written, what.RegistrationPoint.Range.EndAddress - currentPosition + 1);
                var singleResult = new PeripheralLookupResult();
                singleResult.What = what;
                singleResult.SourceIndex = written;
                singleResult.SourceLength = toWrite;
                singleResult.Offset = currentPosition;
                written += toWrite;
                result.Add(singleResult);
            }

            return result;
        }

        private static void ThrowIfNotAllMemory(IEnumerable<PeripheralLookupResult> targets)
        {
            foreach(var target in targets)
            {
                var iMemory = target.What.Peripheral as IMemory;
                var redirector = target.What.Peripheral as Redirector;
                if(iMemory == null && redirector == null)
                {
                    throw new RecoverableException(String.Format("Tried to access {0} but only memory accesses were allowed.", target.What.Peripheral));
                }
            }
        }

        private void UpdatePageAccesses()
        {
            foreach(var address in hooksOnRead.Select(x => x.Key).Union(hooksOnWrite.Select(x => x.Key)))
            {
                SetPageAccessViaIo(address);
            }
        }

<<<<<<< HEAD
        private static void InvokeWatchpointHooks(Dictionary<long, List<BusHookHandler>> dictionary, long address, SysbusAccessWidth width)
=======
        private static void InvokeWatchpointHooks(Dictionary<ulong, List<BusHookHandler>> dictionary, ulong address, Width width)
>>>>>>> ebe9a75c
        {
            List<BusHookHandler> handlers;
            if(dictionary.TryGetValue(address, out handlers))
            {
                foreach(var handler in handlers)
                {
                    handler.Invoke(address, width);
                }
            }
        }

        private static IELF GetELFFromFile(string fileName)
        {
            try
            {
                if(!ELFReader.TryLoad(fileName, out var result))
                {
                    throw new RecoverableException($"Could not load ELF form path: {fileName}");
                }
                return result;
            }
            catch(Exception e)
            {
                // ELF creating exception are recoverable in the sense of emulator state
                throw new RecoverableException(string.Format("Error while loading ELF: {0}.", e.Message), e);
            }
        }

        private void ClearAll()
        {
            lock(cpuSync)
            {
                foreach(var group in Machine.PeripheralsGroups.ActiveGroups)
                {
                    group.Unregister();
                }

                foreach(var p in peripherals.Peripherals.Select(x => x.Peripheral).Distinct().Union(GetCPUs().Cast<IPeripheral>()).ToList())
                {
                    Machine.UnregisterFromParent(p);
                }

                mappingsRemoved = false;
                InitStructures();
            }
        }

        private void UpdateLowestLoadedAddress(ulong lowestLoadedAddress)
        {
            if(!LowestLoadedAddress.HasValue)
            {
                LowestLoadedAddress = lowestLoadedAddress;
                return;
            }
            LowestLoadedAddress = Math.Min(LowestLoadedAddress.Value, lowestLoadedAddress);
        }

        private void AddFingerprint(string fileName)
        {
            binaryFingerprints.Add(new BinaryFingerprint(fileName));
        }

        private void InitStructures()
        {
            cpuById.Clear();
            idByCpu.Clear();
            hooksOnRead.Clear();
            hooksOnWrite.Clear();
            Lookup = new SymbolLookup();
            cachedCpuId = new ThreadLocal<int>();
            peripherals = new PeripheralCollection(this);
            mappingsForPeripheral = new Dictionary<IBusPeripheral, List<MappedSegmentWrapper>>();
            tags = new Dictionary<Range, TagEntry>();
            svdDevices = new List<SVDParser>();
            pausingTags = new HashSet<string>();
        }

        private List<MappedMemory> ObtainMemoryList()
        {
            return peripherals.Peripherals.Where(x => x.Peripheral is MappedMemory).OrderBy(x => x.RegistrationPoint.Range.StartAddress).
                Select(x => x.Peripheral).Cast<MappedMemory>().Distinct().ToList();
        }

        private bool TryGetPCForCPU(ICPU cpu, out RegisterValue pc)
        {
            var controllableCpu = cpu as IControllableCPU;
            if(controllableCpu == null)
            {
                pc = default(RegisterValue);
                return false;
            }
            pc = controllableCpu.PC;
            return true;

        }

        private void AddMappings(IEnumerable<MappedSegmentWrapper> newMappings, IBusPeripheral owner)
        {
            using(machine.ObtainPausedState())
            {
                lock(cpuSync)
                {
                    var mappingsList = newMappings.ToList();
                    {
                        if(mappingsForPeripheral.ContainsKey(owner))
                        {
                            mappingsForPeripheral[owner].AddRange(newMappings);
                        }
                        else
                        {
                            mappingsForPeripheral[owner] = mappingsList;
                        }
                        // old mappings are given to the CPU in the moment of its registration
                        foreach(var cpu in idByCpu.Keys)
                        {
                            foreach(var mapping in mappingsList)
                            {
                                cpu.MapMemory(mapping);
                            }
                        }
                    }
                }
            }
        }

        private string TryGetTag(ulong address, out uint defaultValue)
        {
            var tag = tags.FirstOrDefault(x => x.Key.Contains(address));
            defaultValue = default(uint);
            if(tag.Key == Range.Empty)
            {
                return null;
            }
            defaultValue = tag.Value.DefaultValue;
            return tag.Value.Name;
        }

        private string EnterTag(string str, ulong address, out bool tagEntered, out uint defaultValue)
        {
            // TODO: also pausing here in a bit hacky way
            var tag = TryGetTag(address, out defaultValue);
            if(tag == null)
            {
                tagEntered = false;
                return str;
            }
            tagEntered = true;
            if(pausingTags.Contains(tag))
            {
                machine.Pause();
            }
            return string.Format("(tag: '{0}') {1}", tag, str);
        }

        private string DecorateWithCPUNumberAndPC(string str)
        {
            var cpuAppended = false;
            var builder = new StringBuilder(str.Length + 27);
            builder.Append('[');
            ICPU cpu;
            if(!TryGetCurrentCPU(out cpu))
            {
                return str;
            }
            builder.Append("CPU");
            builder.Append(GetCPUId(cpu));
            cpuAppended = true;
            if(TryGetPCForCPU(cpu, out var pc))
            {
                if(cpuAppended)
                {
                    builder.Append(": ");
                }
                builder.AppendFormat("0x{0:X}", pc.RawValue);
            }
            builder.Append("] ");
            builder.Append(str);
            return builder.ToString();
        }

<<<<<<< HEAD
        private uint ReportNonExistingRead(long address, SysbusAccessWidth type)
=======
        private uint ReportNonExistingRead(ulong address, string type)
>>>>>>> ebe9a75c
        {
            Interlocked.Increment(ref unexpectedReads);
            bool tagged;
            uint defaultValue;
            var warning = EnterTag(NonExistingRead, address, out tagged, out defaultValue);
            warning = DecorateWithCPUNumberAndPC(warning);
            if(UnhandledAccessBehaviour == UnhandledAccessBehaviour.DoNotReport)
            {
                return defaultValue;
            }
            if((UnhandledAccessBehaviour == UnhandledAccessBehaviour.ReportIfTagged && !tagged)
                || (UnhandledAccessBehaviour == UnhandledAccessBehaviour.ReportIfNotTagged && tagged))
            {
                return defaultValue;
            }
            if(tagged)
            {
                this.Log(LogLevel.Warning, warning.TrimEnd('.') + ", returning 0x{2:X}.", address, type, defaultValue);
            }
            else
            {
                uint value;
                foreach(var svdDevice in svdDevices)
                {
                    if(svdDevice.TryReadAccess(address, out value, type))
                    {
                        return value;
                    }
                }
                this.Log(LogLevel.Warning, warning, address, type);
            }
            return defaultValue;
        }

<<<<<<< HEAD
        private void ReportNonExistingWrite(long address, uint value, SysbusAccessWidth type)
=======
        private void ReportNonExistingWrite(ulong address, uint value, string type)
>>>>>>> ebe9a75c
        {
            Interlocked.Increment(ref unexpectedWrites);
            if(UnhandledAccessBehaviour == UnhandledAccessBehaviour.DoNotReport)
            {
                return;
            }
            bool tagged;
            uint dummy;
            var warning = EnterTag(NonExistingWrite, address, out tagged, out dummy);
            warning = DecorateWithCPUNumberAndPC(warning);
            if((UnhandledAccessBehaviour == UnhandledAccessBehaviour.ReportIfTagged && !tagged)
                || (UnhandledAccessBehaviour == UnhandledAccessBehaviour.ReportIfNotTagged && tagged))
            {
                return;
            }
            foreach(var svdDevice in svdDevices)
            {
                if(svdDevice.TryWriteAccess(address, value, type))
                {
                    return;
                }
            }
            this.Log(LogLevel.Warning, warning, address, value, type);
        }

        private static MappedSegmentWrapper FromRegistrationPointToSegmentWrapper(IMappedSegment segment, BusRangeRegistration registrationPoint)
        {
            if(segment.StartingOffset >= registrationPoint.Range.Size + registrationPoint.Offset)
            {
                return null;
            }

            var desiredSize = Math.Min(segment.Size, registrationPoint.Range.Size + registrationPoint.Offset - segment.StartingOffset);
            return new MappedSegmentWrapper(segment, registrationPoint.Range.StartAddress - registrationPoint.Offset, desiredSize);
        }

        private PeripheralCollection peripherals;
        private Dictionary<IBusPeripheral, List<MappedSegmentWrapper>> mappingsForPeripheral;
        private bool mappingsRemoved;
        private bool peripheralRegistered;
        private Endianess endianess;
        private readonly Dictionary<ICPU, int> idByCpu;
        private readonly Dictionary<int, ICPU> cpuById;
        private readonly Dictionary<ulong, List<BusHookHandler>> hooksOnRead;
        private readonly Dictionary<ulong, List<BusHookHandler>> hooksOnWrite;

        [Constructor]
        private ThreadLocal<int> cachedCpuId;
        private object cpuSync;
        private Dictionary<Range, TagEntry> tags;
        private List<SVDParser> svdDevices;
        private HashSet<string> pausingTags;
        private readonly List<BinaryFingerprint> binaryFingerprints;
        private readonly Machine machine;
        private const string NonExistingRead = "Read{1} from non existing peripheral at 0x{0:X}.";
        private const string NonExistingWrite = "Write{2} to non existing peripheral at 0x{0:X}, value 0x{1:X}.";
        private const string IOExceptionMessage = "I/O error while loading ELF: {0}.";
        private const string CantFindCpuIdMessage = "Can't verify current CPU in the given context.";
        private const bool Overlap = true;
        // TODO

        private int unexpectedReads;
        private int unexpectedWrites;

        private struct PeripheralLookupResult
        {
            public IBusRegistered<IBusPeripheral> What;
            public ulong Offset;
            public ulong SourceIndex;
            public ulong SourceLength;
        }

        private struct TagEntry
        {
            public string Name;
            public uint DefaultValue;
        }

        private class MappedSegmentWrapper : IMappedSegment
        {
            public MappedSegmentWrapper(IMappedSegment wrappedSegment, ulong peripheralOffset, ulong maximumSize)
            {
                this.wrappedSegment = wrappedSegment;
                this.peripheralOffset = peripheralOffset;
                usedSize = Math.Min(maximumSize, wrappedSegment.Size);
            }

            public void Touch()
            {
                wrappedSegment.Touch();
            }

            public override string ToString()
            {
                return string.Format("[MappedSegmentWrapper: StartingOffset=0x{0:X}, Size=0x{1:X}, OriginalStartingOffset=0x{2:X}, PeripheralOffset=0x{3:X}]",
                    StartingOffset, Size, OriginalStartingOffset, PeripheralOffset);
            }

            public ulong StartingOffset
            {
                get
                {
                    return peripheralOffset + wrappedSegment.StartingOffset;
                }
            }

            public ulong Size
            {
                get
                {
                    return usedSize;
                }
            }

            public IntPtr Pointer
            {
                get
                {
                    return wrappedSegment.Pointer;
                }
            }

            public ulong OriginalStartingOffset
            {
                get
                {
                    return wrappedSegment.StartingOffset;
                }
            }

            public ulong PeripheralOffset
            {
                get
                {
                    return peripheralOffset;
                }
            }

            public override bool Equals(object obj)
            {
                var objAsMappedSegmentWrapper = obj as MappedSegmentWrapper;
                if(objAsMappedSegmentWrapper == null)
                {
                    return false;
                }

                return wrappedSegment.Equals(objAsMappedSegmentWrapper.wrappedSegment)
                    && peripheralOffset == objAsMappedSegmentWrapper.peripheralOffset
                    && usedSize == objAsMappedSegmentWrapper.usedSize;
            }

            public override int GetHashCode()
            {
                unchecked
                {
                    var hash = 17;
                    hash = hash * 23 + wrappedSegment.GetHashCode();
                    hash = hash * 23 + (int)peripheralOffset;
                    hash = hash * 23 + (int)usedSize;
                    return hash;
                }
            }

            private readonly IMappedSegment wrappedSegment;
            private readonly ulong peripheralOffset;
            private readonly ulong usedSize;
        }
    }
}
<|MERGE_RESOLUTION|>--- conflicted
+++ resolved
@@ -648,11 +648,7 @@
             }
         }
 
-<<<<<<< HEAD
-        public void AddWatchpointHook(long address, SysbusAccessWidth width, Access access, bool updateContext, Action<long, SysbusAccessWidth> hook)
-=======
-        public void AddWatchpointHook(ulong address, Width width, Access access, bool updateContext, Action<ulong, Width> hook)
->>>>>>> ebe9a75c
+        public void AddWatchpointHook(ulong address, SysbusAccessWidth width, Access access, bool updateContext, Action<ulong, SysbusAccessWidth> hook)
         {
             if(!Enum.IsDefined(typeof(Access), access))
             {
@@ -699,11 +695,7 @@
             UpdatePageAccesses();
         }
 
-<<<<<<< HEAD
-        public void RemoveWatchpointHook(long address, Action<long, SysbusAccessWidth> hook)
-=======
-        public void RemoveWatchpointHook(ulong address, Action<ulong, Width> hook)
->>>>>>> ebe9a75c
+        public void RemoveWatchpointHook(ulong address, Action<ulong, SysbusAccessWidth> hook)
         {
             foreach(var hookDictionary in new [] { hooksOnRead, hooksOnWrite })
             {
@@ -1203,11 +1195,7 @@
             }
         }
 
-<<<<<<< HEAD
-        private static void InvokeWatchpointHooks(Dictionary<long, List<BusHookHandler>> dictionary, long address, SysbusAccessWidth width)
-=======
-        private static void InvokeWatchpointHooks(Dictionary<ulong, List<BusHookHandler>> dictionary, ulong address, Width width)
->>>>>>> ebe9a75c
+        private static void InvokeWatchpointHooks(Dictionary<ulong, List<BusHookHandler>> dictionary, ulong address, SysbusAccessWidth width)
         {
             List<BusHookHandler> handlers;
             if(dictionary.TryGetValue(address, out handlers))
@@ -1388,11 +1376,7 @@
             return builder.ToString();
         }
 
-<<<<<<< HEAD
-        private uint ReportNonExistingRead(long address, SysbusAccessWidth type)
-=======
-        private uint ReportNonExistingRead(ulong address, string type)
->>>>>>> ebe9a75c
+        private uint ReportNonExistingRead(ulong address, SysbusAccessWidth type)
         {
             Interlocked.Increment(ref unexpectedReads);
             bool tagged;
@@ -1427,11 +1411,7 @@
             return defaultValue;
         }
 
-<<<<<<< HEAD
-        private void ReportNonExistingWrite(long address, uint value, SysbusAccessWidth type)
-=======
-        private void ReportNonExistingWrite(ulong address, uint value, string type)
->>>>>>> ebe9a75c
+        private void ReportNonExistingWrite(ulong address, uint value, SysbusAccessWidth type)
         {
             Interlocked.Increment(ref unexpectedWrites);
             if(UnhandledAccessBehaviour == UnhandledAccessBehaviour.DoNotReport)
